--- conflicted
+++ resolved
@@ -30,18 +30,11 @@
 	// DevelopmentLeadTime         uint
 	// TestLeadTime                uint
 	// DeliveryLeadTime            uint
-<<<<<<< HEAD
-	LeadTime    uint
-	StdWorkload uint
-	StdType     string
-	StdStatus   string
-
-	// internal status tracking
-	ChangelogUpdated sql.NullTime
-=======
 	LeadTime      uint
 	StdStoryPoint uint
 	StdType       string
 	StdStatus     string
->>>>>>> d5d9e1cb
+
+	// internal status tracking
+	ChangelogUpdated sql.NullTime
 }