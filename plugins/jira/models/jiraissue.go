package models

import (
	"database/sql"
	"time"

	"github.com/merico-dev/lake/models"
)

type JiraIssue struct {
	models.Model

	// collected fields
	ProjectId      uint64
	Self           string
	Key            string
	Summary        string
	Type           string
	EpicKey        string
	StatusName     string
	StatusKey      string
	StoryPoint     float64
	ResolutionDate sql.NullTime
	Created        time.Time
	Updated        time.Time

	// enriched fields
	// RequirementAnalsyisLeadTime uint
	// DesignLeadTime              uint
	// DevelopmentLeadTime         uint
	// TestLeadTime                uint
	// DeliveryLeadTime            uint
<<<<<<< HEAD
	LeadTime    uint
	StdWorkload uint
	StdType     string
	StdStatus   string

	// internal status tracking
	ChangelogUpdated sql.NullTime
=======
	LeadTime      uint
	StdStoryPoint uint
	StdType       string
	StdStatus     string
>>>>>>> d50b7af0
}<|MERGE_RESOLUTION|>--- conflicted
+++ resolved
@@ -30,18 +30,11 @@
 	// DevelopmentLeadTime         uint
 	// TestLeadTime                uint
 	// DeliveryLeadTime            uint
-<<<<<<< HEAD
-	LeadTime    uint
-	StdWorkload uint
-	StdType     string
-	StdStatus   string
-
-	// internal status tracking
-	ChangelogUpdated sql.NullTime
-=======
 	LeadTime      uint
 	StdStoryPoint uint
 	StdType       string
 	StdStatus     string
->>>>>>> d50b7af0
+
+	// internal status tracking
+	ChangelogUpdated sql.NullTime
 }