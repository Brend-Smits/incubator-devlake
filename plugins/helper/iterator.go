--- conflicted
+++ resolved
@@ -77,11 +77,7 @@
 
 func NewDateIterator(days int) (*DateIterator, error) {
 	endTime := time.Now().Truncate(24 * time.Hour)
-<<<<<<< HEAD
-	return &DateIterator{
-=======
 	return &DateInterator{
->>>>>>> 8cd504a9
 		startTime: endTime.AddDate(0, 0, -days-1),
 		endTime:   endTime.AddDate(0, 0, -days),
 		Days:      days,
